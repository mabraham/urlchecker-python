# CHANGELOG

This is a manually generated log to track changes to the repository for each release. 
Each section should include general headers such as **Implemented enhancements** 
and **Merged pull requests**. Critical items to know are:

 - renamed commands
 - deprecated / removed commands
 - changed defaults or behavior
 - backward incompatible changes

Referenced versions in headers are tagged on Github, in parentheses are for pypi.

## [vxx](https://github.com/urlstechie/urlschecker-python/tree/master) (master)
 - csv save uses relative paths (0.0.19)
<<<<<<< HEAD
 - adding white_listed to print of results
=======
 - urls that end in {expression} are filtered out
>>>>>>> 9ae88bdf
 - refactor check.py to be UrlChecker class, save with filename (0.0.18)
 - default for files needs to be empty string (not None) (0.0.17)
 - bug with incorrect return code on fail, add files flag (0.0.16)
 - reverting back to working client (0.0.15)
 - removing unused file variable (0.0.13)
 - adding support for csv export (0.0.12)
 - fixing bug with parameter type for retry count and timeout (0.0.11)
 - first release of urlchecker module with container, tests, and brief documentation (0.0.1)
 - dummy release for pypi (0.0.0)<|MERGE_RESOLUTION|>--- conflicted
+++ resolved
@@ -13,11 +13,8 @@
 
 ## [vxx](https://github.com/urlstechie/urlschecker-python/tree/master) (master)
  - csv save uses relative paths (0.0.19)
-<<<<<<< HEAD
  - adding white_listed to print of results
-=======
  - urls that end in {expression} are filtered out
->>>>>>> 9ae88bdf
  - refactor check.py to be UrlChecker class, save with filename (0.0.18)
  - default for files needs to be empty string (not None) (0.0.17)
  - bug with incorrect return code on fail, add files flag (0.0.16)
